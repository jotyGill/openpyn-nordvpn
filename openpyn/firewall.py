--- conflicted
+++ resolved
@@ -163,23 +163,23 @@
     subprocess.check_call("sudo iptables -P OUTPUT DROP".split())
     subprocess.check_call("sudo iptables -P INPUT DROP".split())
 
-<<<<<<< HEAD
-# open sepecified ports for devices in the local network
-=======
 
 # Open specified ports for devices in the local network
->>>>>>> bb579007
 def internally_allow_ports(interfaces_details: List, internally_allowed: List) -> None:
     for interface in interfaces_details:
         # if interface is active with an IP in it, and not "tun*"
         if len(interface) == 3 and "tun" not in interface[0]:
             # allow the specified ports on internal network
             for port in internally_allowed:
-<<<<<<< HEAD
-                subprocess.call(
-                    ("sudo iptables -A INPUT -p tcp --dport " + port + " -i " +
-                        interface[0] + " -s " + interface[2] + " -j ACCEPT").split())
-
+                subprocess.call([
+                    "sudo", "iptables",
+                    "-A", "INPUT",
+                    "-p", "tcp",
+                    "--dport", port,
+                    "-i", interface[0],
+                    "-s", interface[2],
+                    "-j", "ACCEPT"
+                ])
 #Converts the allwed ports config to a series of iptable rules and applies them
 def apply_allowed_port_rules(interfaces_details: List, allowed_ports_config: List) -> bool:
 
@@ -337,14 +337,4 @@
         return False
 
     return True
-=======
-                subprocess.call([
-                    "sudo", "iptables",
-                    "-A", "INPUT",
-                    "-p", "tcp",
-                    "--dport", port,
-                    "-i", interface[0],
-                    "-s", interface[2],
-                    "-j", "ACCEPT"
-                ])
->>>>>>> bb579007
+            