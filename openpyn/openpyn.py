#!/usr/bin/env python3

import argparse
import io
import logging
import logging.handlers
import os
import shutil
import subprocess
import sys
import tempfile
import time
import json
import shlex
import zipfile
from email.utils import parsedate
from pathlib import Path
from typing import List, Set

from time import sleep

import coloredlogs
import requests
import verboselogs
from colorama import Fore, Style
from tqdm import tqdm

from openpyn import api
from openpyn import asus
from openpyn import credentials
from openpyn import filters
from openpyn import firewall
from openpyn import initd
from openpyn import locations
from openpyn import root
from openpyn import systemd
from openpyn import __basefilepath__, __version__, log_folder, ovpn_folder, log_format    # variables

verboselogs.install()
logger = logging.getLogger(__package__)


def parse_args(argv: List[str]) -> argparse.Namespace:
    parser = argparse.ArgumentParser(
        description="A python3 script/systemd service (GPLv3+) to easily connect to and switch \
        between, OpenVPN servers hosted by NordVPN. Quickly Connect to the least busy servers \
        (using current data from NordVPN website) with lowest latency from you. Find NordVPN \
        servers in a given country or city. Tunnels DNS traffic through the VPN which normally \
        (when using OpenVPN with NordVPN) goes through your ISP's DNS (still unencrypted, even if \
        you use a third-party DNS servers) and completely compromises Privacy!", allow_abbrev=False)
    parser.add_argument(
        '-v', '--version', action='version', version="openpyn " + __version__)
    parser.add_argument(
        '--init', help='Initialise, store/change credentials, download/update VPN config files,\
        needs root "sudo" access.', action='store_true')
    parser.add_argument(
        '-s', '--server', type=str, help='server name, i.e. ca64 or au10')
    parser.add_argument(
        '--tcp', help='use port TCP-443 instead of the default UDP-1194', action='store_true')
    parser.add_argument(
        '-c', '--country-code', type=str, help='Specify country code with 2 letters, i.e. au')
    # use nargs='?' to make a positional arg optional
    parser.add_argument(
        'country', nargs='?', help='Country code can also be specified without "-c,"i.e. "openpyn au"')
    parser.add_argument(
        '-a', '--area', type=str, help='Specify area, city name or state e.g \
        "openpyn au -a victoria" or "openpyn au -a \'sydney\'"')
    parser.add_argument(
        '-d', '--daemon', help='Update and start systemd service openpyn.service,\
        running it as a background process, to check status "systemctl status openpyn"',
        action='store_true')
    parser.add_argument(
        '-m', '--max-load', type=int, default=70, help='Specify load threshold, \
        rejects servers with more load than this, DEFAULT=70')
    parser.add_argument(
        '-t', '--top-servers', type=int, default=10, help='Specify the number of top \
         servers to choose from the NordVPN\'s server list for the given country, these will be \
         pinged, DEFAULT=10')
    parser.add_argument(
        '-p', '--pings', type=str, default="3", help='Specify number of pings \
        to be sent to each server to determine quality, DEFAULT=3')
    parser.add_argument(
        '-S', '--sequential', help='specify whether to send pings to all servers one after the other, \
        if this switch is not set, pings will be sent to all servers in parallel, DEFAULT=False', action='store_true')
    parser.add_argument(
        '-k', '--kill', help='Kill any running OpenVPN process, very useful \
        to kill openpyn process running in background with "-d" switch', action='store_true')
    parser.add_argument(
        '-x', '--kill-flush', help='Kill any running OpenVPN process, and flush iptables', action='store_true')
    parser.add_argument(
        '--update', help='Fetch the latest config files from NordVPN\'s site', action='store_true')
    parser.add_argument(
        '--skip-dns-patch', dest='skip_dns_patch', help='Skips DNS patching,\
        leaves /etc/resolv.conf untouched. (Not recommended)', action='store_true')
    parser.add_argument(
        '-f', '--force-fw-rules', help='Enforce firewall rules to drop traffic when tunnel breaks\
        , force disable DNS traffic going to any other interface', action='store_true')
    parser.add_argument(
        '--allow', dest='internally_allowed', help='To be used with "f" to allow ports \
        but ONLY to INTERNAL IP RANGE. for example: you can use your PC as SSH, HTTP server \
        for local devices (i.e. 192.168.1.* range) by "openpyn us --allow 22 80"', nargs='+'),
    parser.add_argument(
        '--allow-config', dest='internally_allowed_config', help='To be used with "f" to allow a complex \
        a complex set of allow port rules. This option requires a path to a JSON file that contains the \
        relevent config'
    ),
    parser.add_argument(
        '--allow-config-json', dest='internally_allowed_config_json', help='To be used with "f" to allow a complex \
        a complex set of allow port rules. This option requires works the same as "--allow-config" option \
        but accepts a json object as a string instead'
    ),
    parser.add_argument(
        '-l', '--list', dest="list_servers", type=str, nargs='?', default="nope",
        help='If no argument given prints all Country Names and Country Codes; \
        If country code supplied ("-l us"): Displays all servers in that given\
        country with their current load and OpenVPN support status. Works in \
        conjunction with (-a | --area, and server types (--p2p, --tor) \
        e.g "openpyn -l it --p2p --area milano"')
    parser.add_argument(
        '--silent', help='Do not try to send notifications. Use if "libnotify" or "gi"\
        are not available. Automatically used in systemd service file', action='store_true')
    parser.add_argument(
        '--p2p', help='Only look for servers with "Peer To Peer" support', action='store_true')
    parser.add_argument(
        '--dedicated', help='Only look for servers with "Dedicated IP" support', action='store_true')
    parser.add_argument(
        '--tor', dest='tor_over_vpn', help='Only look for servers with "Tor Over VPN" support', action='store_true')
    parser.add_argument(
        '--double', dest='double_vpn', help='Only look for servers with "Double VPN" support', action='store_true')
    parser.add_argument(
        '--anti-ddos', dest='anti_ddos', help='Only look for servers with "Obfuscated" support', action='store_true')
    parser.add_argument(
        '--netflix', dest='netflix', help='Only look for servers that are optimised for "Netflix"', action='store_true')
    parser.add_argument(
        '--test', help='Simulation only, do not actually connect to the VPN server', action='store_true')
    parser.add_argument(
        '-n', '--nvram', type=str, help='Specify client to save configuration to NVRAM (ASUSWRT-Merlin)')
    parser.add_argument(
        '-o', '--openvpn-options', dest='openvpn_options', type=str, help='Pass through OpenVPN \
        options, e.g. openpyn uk -o \'--status /var/log/status.log --log /var/log/log.log\'')
    parser.add_argument(
        '-loc', '--location', nargs=2, type=float, metavar=('latitude', 'longitude'))
    parser.add_argument(
        '--status', dest='show_status', help='Show last change in connection status', action='store_true')
    parser.add_argument(
        '--stats', dest='show_stats', help='Show openvpn connection stats', action='store_true')
    return parser.parse_args(argv[1:])


def main() -> bool:
    args = parse_args(sys.argv)
    return_code = run(
        args.init, args.server, args.country_code, args.country, args.area, args.tcp,
        args.daemon, args.max_load, args.top_servers, args.pings, args.sequential,
        args.kill, args.kill_flush, args.update, args.list_servers,
        args.force_fw_rules, args.p2p, args.dedicated, args.double_vpn,
        args.tor_over_vpn, args.anti_ddos, args.netflix, args.test, args.internally_allowed,
        args.internally_allowed_config, args.internally_allowed_config_json, args.skip_dns_patch,
        args.silent, args.nvram, args.openvpn_options, args.location, args.show_status, args.show_stats)
    return return_code


# run openpyn
# pylint: disable=R0911
def run(init: bool, server: str, country_code: str, country: str, area: str, tcp: bool, daemon: bool,
        max_load: int, top_servers: int, pings: str, sequential: bool, kill: bool, kill_flush: bool, update: bool, list_servers: bool,
        force_fw_rules: bool, p2p: bool, dedicated: bool, double_vpn: bool, tor_over_vpn: bool, anti_ddos: bool,
        netflix: bool, test: bool, internally_allowed: List, internally_allowed_config: str, internally_allowed_config_json: dict,
        skip_dns_patch: bool, silent: bool, nvram: str, openvpn_options: str, location: float, show_status: bool,
        show_stats: bool) -> bool:
    fieldstyles = {
        'asctime': {'color': 'green'},
        'hostname': {'color': 'magenta'},
        'levelname': {'color': 'black', 'bold': True},
        'name': {'color': 'blue'},
        'programname': {'color': 'cyan'},
    }
    levelstyles = {
        'spam': {'color': 'green', 'faint': True},
        'debug': {'color': 'green', 'bold': True},
        'verbose': {'color': 'blue', 'bold': True},
        'info': {},
        'notice': {'color': 'magenta', 'bold': True},
        'warning': {'color': 'yellow', 'bold': True},
        'success': {'color': 'green', 'bold': True},
        'error': {'color': 'red', 'bold': True},
        'critical': {'color': 'white', 'background': 'red', 'bold': True}
    }

    logger.addHandler(logging.StreamHandler())

    # in this case only log messages originating from this logger will show up on the terminal.
    coloredlogs.install(level="verbose", logger=logger, fmt=log_format, level_styles=levelstyles, field_styles=fieldstyles)

    stats = True
    # if non-interactive shell
    if not sys.__stdin__.isatty():
        # special handler and formatter for JuiceSSH plugin
        stdout_handler = logging.StreamHandler(sys.stdout)
        stdout_handler_formatter = logging.Formatter("%(message)s:%(levelname)s")
        stdout_handler.setFormatter(stdout_handler_formatter)
        logger.addHandler(stdout_handler)
        stats = False

    # if only positional argument used
    if country_code is None and server is None:
        # consider the positional arg e.g "us" same as "-c us"
        country_code = country

    port = "tcp" if tcp else "udp"

    # Allways decode internally json config when passed
    if internally_allowed_config_json:
        try:
            internally_allowed_config_json = json.loads(internally_allowed_config_json)
        except json.JSONDecodeError as err:
            logger.error("Failed to decode JSON passed in '----allow-config-json' Error at line {line}:{col} {msg} ".format(lineno=err.lineno, col=err.colno, msg=err.msg))
            internally_allowed_config_json = None

    detected_os = sys.platform
    asuswrt_os = False
    openwrt_os = False
    if detected_os == "linux":
        if subprocess.check_output(["/bin/uname", "-o"]).decode(sys.stdout.encoding).strip() == "ASUSWRT-Merlin":
            asuswrt_os = True
            force_fw_rules = False
            internally_allowed = None
            silent = True
            # TODO test skip_dns_patch
            skip_dns_patch = True
            if openvpn_options:
                openvpn_options += " " + "--syslog openpyn"
            else:
                openvpn_options = "--syslog openpyn"
            # logger.debug(openvpn_options)
        elif os.path.exists("/etc/openwrt_release"):
            openwrt_os = True
            force_fw_rules = False
            internally_allowed = None
            silent = True
            # TODO test skip_dns_patch
            skip_dns_patch = True
            nvram = None
        else:
            nvram = None
    elif detected_os == "win32":
        logger.error("Are you even a l33t mate? Try GNU/Linux")
        return 1
    else:
        force_fw_rules = False
        internally_allowed = None
        skip_dns_patch = True
        nvram = None

    # check if dependencies are installed
    if shutil.which("openvpn") is None:
        logger.error("Please install 'openvpn' first")
        return 1

    if init:
        if not root.verify_running_as_root():
            logger.error("Option '--init' "
                "requires sudo access. run 'sudo openpyn --init' instead.")
            return 1
        try:
            initialise(detected_os, asuswrt_os, openwrt_os)
            return 0
        except RuntimeError as e:
            logger.critical(e)
            return 1

    # if log folder doesnt exist, exit, "--init" creates it
    if not os.path.exists(log_folder):
        raise RuntimeError("Please initialise first by running 'sudo openpyn --init'"
            ", then start using 'openpyn' without sudo")

    # Add another rotating handler to log to .log files
    # fix permissions if needed
    for attempt in range(2):
        try:
            file_handler = logging.handlers.TimedRotatingFileHandler(
                log_folder + '/openpyn.log', when='W0', interval=4)
            file_handler_formatter = logging.Formatter(log_format)
            file_handler.setFormatter(file_handler_formatter)
            logger.addHandler(file_handler)
        except PermissionError:
            root.verify_root_access(
                "Root access needed to set permissions of {}/openpyn.log".format(log_folder))
            subprocess.run("sudo chmod 777 {}".format(log_folder).split())
            subprocess.run("sudo chmod 666 {}/openpyn.log".format(log_folder).split())
            subprocess.run("sudo chmod 666 {}/openpyn-notifications.log".format(log_folder).split())
        else:
            break

    if daemon:
        if detected_os != "linux":
            logger.error("Daemon mode is only available in GNU/Linux distros")
            return 1

        if not root.verify_running_as_root():
            logger.error("Please run '--daemon' or '-d' mode with sudo")
            return 1

        openpyn_options = ""

        # if either "-c" or positional arg f.e "au" is present
        if country_code:
            # if full name of the country supplied get country_code
            if len(country_code) > 2:
                try:
                    country_code = api.get_country_code(full_name=country_code)
                except RuntimeError as e:
                    logger.critical(e)
                    return 1

            country_code = country_code.lower()
            openpyn_options += country_code

        elif server:
            openpyn_options += " --server " + server

        if area:
            openpyn_options += " --area " + area
        if tcp:
            openpyn_options += " --tcp"
        if max_load:
            openpyn_options += " --max-load " + str(max_load)
        if top_servers:
            openpyn_options += " --top-servers " + str(top_servers)
        if pings:
            openpyn_options += " --pings " + pings
        if force_fw_rules:
            openpyn_options += " --force-fw-rules"
        if p2p:
            openpyn_options += " --p2p"
        if dedicated:
            openpyn_options += " --dedicated"
        if double_vpn:
            openpyn_options += " --double"
        if tor_over_vpn:
            openpyn_options += " --tor"
        if anti_ddos:
            openpyn_options += " --anti-ddos"
        if netflix:
            openpyn_options += " --netflix"
        if test:
            openpyn_options += " --test"
        if internally_allowed_config_json or internally_allowed_config:
            # Override passed config is file is specified
            if internally_allowed_config:
                internally_allowed_config_json = firewall.load_allowed_ports(internally_allowed_config)
            if firewall.validate_allowed_ports_json(internally_allowed_config_json):
                openpyn_options += " --allow-config-json=" + shlex.quote(json.dumps(internally_allowed_config_json, separators=(',', ':')))
            logger.error(openpyn_options)
        if internally_allowed:
            open_ports = ""
            for port_number in internally_allowed:
                open_ports += " " + port_number
            openpyn_options += " --allow" + open_ports
        if skip_dns_patch:
            openpyn_options += " --skip-dns-patch"
        if nvram:
            openpyn_options += " --nvram " + nvram
        if openvpn_options:
            openpyn_options += " --openvpn-options '" + openvpn_options + "'"
        # logger.debug(openpyn_options)
        if asuswrt_os:
            initd.update_service(openpyn_options, run=True)
        elif openwrt_os:
            initd.update_service(openpyn_options, run=True)
        else:
            systemd.update_service(openpyn_options, run=True)

    elif kill:
        try:
            kill_all()
            # returns exit code 143
        except RuntimeError as e:
            logger.critical(e)
            return 1

    elif kill_flush:
        if detected_os == "linux":
            if asuswrt_os:
                pass
            elif openwrt_os:
                pass
            else:
                # also clear iptable rules
                firewall.clear_fw_rules()
                # if --allow present, allow those ports internally
                logger.notice("Re-enabling ipv6")
                firewall.manage_ipv6(disable=False)
                if internally_allowed:
                    network_interfaces = get_network_interfaces()
                    firewall.internally_allow_ports(network_interfaces, internally_allowed)
        try:
            kill_all()
            # returns exit code 143
        except RuntimeError as e:
            logger.critical(e)
            return 1

    elif update:
        try:
            update_config_files()
        except RuntimeError as e:
            logger.critical(e)
            return 1

    elif show_status:
        try:
            print_status()
        except RuntimeError as e:
            logger.critical(e)
            return 1

    elif show_stats:
        try:
            print_stats()
        except RuntimeError as e:
            logger.critical(e)
            return 1


    # a hack to list all countries and their codes when no arg supplied with "-l"
    elif list_servers != "nope":      # means "-l" supplied
        try:
            if list_servers is None:      # no arg given with "-l"
                if p2p or dedicated or double_vpn or tor_over_vpn or anti_ddos or netflix:
                    # show the special servers in all countries
                    display_servers(
                        list_servers="all", port=port, area=area, p2p=p2p, dedicated=dedicated,
                        double_vpn=double_vpn, tor_over_vpn=tor_over_vpn, anti_ddos=anti_ddos,
                        netflix=netflix, location=location)
                else:
                    api.list_all_countries()
            # if a country code is supplied give details about that country only.
            else:
                # if full name of the country supplied get country_code
                if len(list_servers) > 2:
                    list_servers = api.get_country_code(full_name=list_servers)

                list_servers = list_servers.lower()

                display_servers(
                    list_servers=list_servers, port=port, area=area, p2p=p2p, dedicated=dedicated,
                    double_vpn=double_vpn, tor_over_vpn=tor_over_vpn, anti_ddos=anti_ddos,
                    netflix=netflix, location=location)
        except RuntimeError as e:
            logger.critical(e)
            return 1

    # if either "-c" or positional arg f.e "au" is present
    elif country_code:
        try:
            if not test:
                # ask for and store credentials if not present, skip if "--test"
                if credentials.check_credentials() is False:
                    logger.error("Credentials not found: Please run 'sudo openpyn --init' first")

                # check if OpenVPN config files exist if not download them, skip if "--test"
                check_config_files()

            use_systemd_resolved = False
            use_resolvconf = False
            if detected_os == "linux":
                if asuswrt_os or openwrt_os:
                    if not nvram:
                        # make sure module is loaded
                        load_tun_module()
                else:
                    use_systemd_resolved = uses_systemd_resolved()
                    use_resolvconf = os.path.isfile("/sbin/resolvconf")

            # if full name of the country supplied get country_code
            if len(country_code) > 2:
                country_code = api.get_country_code(full_name=country_code)

            country_code = country_code.lower()

<<<<<<< HEAD
            better_servers_list = find_better_servers(
                country_code, area, max_load, top_servers, tcp, p2p,
                dedicated, double_vpn, tor_over_vpn, anti_ddos, netflix, location, stats)
            # if no servers under search criteria
            if not better_servers_list:
                logger.critical("There are no servers that satisfy your criteria, please broaden your search.")
                return 1
            pinged_servers_list = ping_servers(better_servers_list, pings, stats)
            chosen_servers = choose_best_servers(pinged_servers_list, stats)

            # only clear/touch FW Rules if "-f" used, skip if "--test"
            if force_fw_rules and not test:
                touch_iptables_rules(chosen_servers, port, skip_dns_patch, internally_allowed, internally_allowed_config, internally_allowed_config_json)

            # connect to chosen_servers, if one fails go to next
            for aserver in chosen_servers:
                if stats:
                    print(Style.BRIGHT + Fore.BLUE + "Out of the Best Available Servers, Chose",
                          (Fore.GREEN + aserver + Fore.BLUE) + "\n")

                if nvram:
                    check_config_files()
                    asus.run(aserver, nvram, "All", "adaptive", "Strict", tcp, test)
                    logger.success("SAVED SERVER " + aserver + " ON PORT " + port + " TO NVRAM " + nvram)
                    return 0

                if test:
                    logger.success(
                        "Simulation end reached, openpyn would have connected to server: "
                        + aserver
                        + " on port: "
                        + port
                        + " with 'silent' mode: "
                        + str(silent).lower()
                    )
                    continue

                connect(aserver, port, silent, skip_dns_patch, openvpn_options, use_systemd_resolved, use_resolvconf)
=======
            # keep trying to connect to new servers
            for _ in range(3):
                better_servers_list = find_better_servers(
                    country_code, area, max_load, top_servers, tcp, p2p,
                    dedicated, double_vpn, tor_over_vpn, anti_ddos, netflix, location, stats)
                # if no servers under search criteria
                if not better_servers_list:
                    logger.critical("There are no servers that satisfy your criteria, please broaden your search.")
                    return 1
                pinged_servers_list = ping_servers(better_servers_list, pings, sequential, stats)
                chosen_servers = choose_best_servers(pinged_servers_list, stats)

                # connect to chosen_servers, if one fails go to next
                for aserver in chosen_servers:
                    if stats:
                        print(Style.BRIGHT + Fore.BLUE + "Out of the Best Available Servers, Chose",
                              (Fore.GREEN + aserver + Fore.BLUE) + "\n")

                    # only clear/touch FW Rules if "-f" used, skip if "--test"
                    if force_fw_rules and not test:
                        touch_iptables_rules(aserver, port, skip_dns_patch, internally_allowed, internally_allowed_config, internally_allowed_config_json)

                    if nvram:
                        check_config_files()
                        asus.run(aserver, nvram, "All", "adaptive", "Strict", tcp, test)
                        logger.success("SAVED SERVER " + aserver + " ON PORT " + port + " TO NVRAM " + nvram)
                        return 0

                    if test:
                        logger.success(
                            "Simulation end reached, openpyn would have connected to server: "
                            + aserver
                            + " on port: "
                            + port
                            + " with 'silent' mode: "
                            + str(silent).lower()
                        )
                        continue

                    connect(aserver, port, silent, skip_dns_patch, openvpn_options, use_systemd_resolved, use_resolvconf)
>>>>>>> 89366f5c
        except RuntimeError as e:
            logger.critical(e)
            return 1
        except SystemExit:
            logger.info("Shutting down safely, please wait until process exits")

    elif server:
        try:
            if not test:
                # ask to store credentials if not present, skip if "--test"
                if credentials.check_credentials() is False:
                    logger.error("Credentials not found: Please run 'sudo openpyn --init' first")

                # check if OpenVPN config files exist if not download them, skip if "--test"
                check_config_files()

            use_systemd_resolved = False
            use_resolvconf = False
            if detected_os == "linux":
                if asuswrt_os or openwrt_os:
                    if not nvram:
                        # make sure module is loaded
                        load_tun_module()
                else:
                    use_systemd_resolved = uses_systemd_resolved()
                    use_resolvconf = os.path.isfile("/sbin/resolvconf")

            server = server.lower()

            # only clear/touch FW Rules if "-f" used, skip if "--test"
            if force_fw_rules and not test:
                touch_iptables_rules(server, port, skip_dns_patch, internally_allowed, internally_allowed_config, internally_allowed_config_json)

            if nvram:
                check_config_files()
                asus.run(server, nvram, "All", "adaptive", "Strict", tcp, test)
                logger.success("SAVED SERVER " + server + " ON PORT " + port + " TO NVRAM " + nvram)
                return 0

            if test:
                logger.success(
                    "Simulation end reached, openpyn would have connected to server: "
                    + server
                    + " on port: "
                    + port
                    + " with 'silent' mode: "
                    + str(silent).lower()
                )
                return 0

            # keep trying to connect to same server
            for _ in range(3 * top_servers):
                connect(server, port, silent, skip_dns_patch, openvpn_options, use_systemd_resolved, use_resolvconf)
        except RuntimeError as e:
            logger.critical(e)
            return 1
        except SystemExit:
            logger.info("Shutting down safely, please wait until process exits")

    else:
        logger.info("To see usage options type: 'openpyn -h' or 'openpyn --help'")

    # if everything went ok
    return 0


def initialise(detected_os: str, asuswrt_os: bool, openwrt_os: bool) -> None:
    if os.path.exists(ovpn_folder):
        shutil.rmtree(ovpn_folder)
    os.mkdir(ovpn_folder)
    os.chmod(ovpn_folder, 0o777)

    os.makedirs(log_folder, exist_ok=True)
    os.chmod(log_folder, 0o777)

    update_config_files()
    credentials.save_credentials()
    if detected_os == "linux":
        if asuswrt_os:
            initd.install_service()
        elif openwrt_os:
            initd.install_service()
        elif os.path.exists("/sbin/init") and os.readlink("/sbin/init").rsplit("/", maxsplit=1)[-1] == "systemd":
            systemd.install_service()
        else:
            logger.warning("systemd not found, skipping systemd integration")


def print_status():
    try:
        ps = subprocess.check_output(["pgrep", "openpyn"],
            stderr=subprocess.DEVNULL).decode(sys.stdout.encoding).strip().split()
        if len(ps) > 1: # first is the current process
            # when it returns "0", proceed
            with open("{}/status".format(log_folder), "r") as status_file:
                print(status_file.readline().rstrip())
        else:
            raise RuntimeError("'openpyn' is not running")
    except subprocess.CalledProcessError:
        # when check_output issued non 0 result, "not found"
        raise RuntimeError("command 'pgrep' not found")
    except FileNotFoundError:
        raise RuntimeError("{}/status not found".format(log_folder))


def print_stats():
    try:
        ps = subprocess.check_output(["pgrep", "openpyn"],
            stderr=subprocess.DEVNULL).decode(sys.stdout.encoding).strip().split()
        if len(ps) > 1: # first is the current process
            # when it returns "0", proceed
            with open("{}/openvpn-status".format(log_folder), "r") as status_file:
                print(status_file.read())
        else:
            raise RuntimeError("'openpyn' is not running")
    except subprocess.CalledProcessError:
        # when check_output issued non 0 result, "not found"
        raise RuntimeError("command 'pgrep' not found")
    except FileNotFoundError:
        raise RuntimeError("{}/openvpn-status not found".format(log_folder))


def load_tun_module():
    if not Path("/dev/net/tun").is_char_device():
        subprocess.call("modprobe tun", shell=True)
        if not Path("/dev/net/tun").is_char_device():
            raise RuntimeError("Cannot open TUN/TAP dev /dev/net/tun: No such file or directory")


def touch_iptables_rules(chosen_servers: List, port: str, skip_dns_patch: bool, internally_allowed: List, internally_allowed_config: str, internally_allowed_config_json: dict):
    network_interfaces = get_network_interfaces()
    vpn_server_ips = []

    if (internally_allowed_config or internally_allowed_config_json) and internally_allowed:
        if internally_allowed_config:
            internally_allowed_config_json = firewall.load_allowed_ports(internally_allowed_config)

        if firewall.validate_allowed_ports_json(internally_allowed_config_json):
            firewall.apply_allowed_port_rules(network_interfaces ,internally_allowed_config_json)
    for server in chosen_servers:
        vpn_server_ips.append(get_vpn_server_ip(server, port))

    firewall.apply_fw_rules(network_interfaces, vpn_server_ips, skip_dns_patch)
    if internally_allowed:
        firewall.internally_allow_ports(network_interfaces, internally_allowed)



# Filters servers based on the specified criteria.
def find_better_servers(country_code: str, area: str, max_load: int, top_servers: int, tcp: bool,
                        p2p: bool, dedicated: bool, double_vpn: bool, tor_over_vpn: bool,
                        anti_ddos: bool, netflix: bool, location: float, stats: bool) -> List:
    if tcp:
        used_protocol = "OPENVPN-TCP"
    else:
        used_protocol = "OPENVPN-UDP"

    # use api.nordvpn.com
    json_res_list = api.get_data_from_api(
        country_code=country_code, area=area, p2p=p2p, dedicated=dedicated,
        double_vpn=double_vpn, tor_over_vpn=tor_over_vpn, anti_ddos=anti_ddos,
        netflix=netflix, location=location)

    server_list = filters.filter_by_protocol(json_res_list=json_res_list, tcp=tcp)

    better_servers_list = filters.filter_by_load(server_list, max_load, top_servers)

    if better_servers_list and stats:
        print(Style.BRIGHT + Fore.BLUE + "According to NordVPN, \
Least Busy " + Fore.GREEN + str(len(better_servers_list)) + Fore.BLUE + " Servers in \
" + Fore.GREEN + country_code.upper() + Fore.BLUE, end=" ")
        if area:
            print("in Location" + Fore.GREEN, json_res_list[0]["location_names"], end=" ")

        print(Fore.BLUE + "With 'Load' Less Than", Fore.GREEN + str(max_load) + Fore.BLUE,
              "Which Support", Fore.GREEN + used_protocol, end=" ")
        if p2p:
            print(", p2p =", p2p, end=" ")
        if dedicated:
            print(", dedicated =", dedicated, end=" ")
        if double_vpn:
            print(", double_vpn =", double_vpn, end=" ")
        if tor_over_vpn:
            print(", tor_over_vpn =", tor_over_vpn, end=" ")
        if anti_ddos:
            print(", anti_ddos =", anti_ddos, end=" ")
        if netflix:
            print(", netflix =", netflix, end=" ")

        print(Fore.BLUE + "Are: " + Fore.GREEN + str(better_servers_list) + Fore.BLUE + "\n")
    return better_servers_list


# Pings servers with the specified no of "ping",
# Returns a sorted list by ping median average deviation
def ping_servers(better_servers_list: List, pings: str, sequential: bool, stats: bool) -> List:
    pinged_servers_list = []
    ping_supports_option_i = True       # older ping command doesn't support "-i"

    try:
        subprocess.check_output(["ping", "-n", "-i", ".2", "-c", "2", "8.8.8.8"], stderr=subprocess.DEVNULL)
    except subprocess.CalledProcessError:
        # when Exception, the processes issued error, "option is not supported"
        ping_supports_option_i = False
        logger.warning("Your 'ping' command doesn't support '-i' or '-n', \
falling back to wait of 1 second between pings, pings will be slow")
    if ping_supports_option_i == True:
        ping_subprocess_command = ["ping", "-n", "-i", ".2", "-c", pings, "dns_placeholder"]
    else:
        ping_subprocess_command = ["ping", "-c", pings, "dns_placeholder"]

    ping_subprocess_list    = []

    for server_spec in better_servers_list:
        ping_subprocess_command[-1] = server_spec[0] + ".nordvpn.com"

        try:
            ping_process = subprocess.Popen(ping_subprocess_command             , stdout=subprocess.PIPE)
            grep_process = subprocess.Popen(["grep", "-B", "1", "min/avg/max"]  , stdin =ping_process.stdout, stdout=subprocess.PIPE)

            if stats:
                print(Style.BRIGHT + Fore.BLUE + "Pinging Server " + server_spec[0].ljust(7) )

            ping_subprocess = [ server_spec, grep_process ]
            if sequential:
                ping_subprocess.append(grep_process.communicate())
            else:
                sleep(0.01)
            ping_subprocess_list.append(ping_subprocess)

        except subprocess.CalledProcessError:
            logger.warning("Ping Failed to: %s, excluding it from the list", server_spec[0])
            continue
        except KeyboardInterrupt:
            raise SystemExit

    for ping_subprocess in ping_subprocess_list:
        if not sequential:
            ping_subprocess.append(ping_subprocess[1].communicate())

        ping_output = ping_subprocess[2][0]

        # logger.info("openpyn: ping output for %s\n%s", ping_subprocess[0][0], ping_output)

        ping_string = str(ping_output)
        ping_result = []
        # logger.debug(ping_string)
        if "0%" not in ping_string:
            logger.warning("Some packet loss while pinging %s, skipping it", ping_subprocess[0][0])
        else:
            ping_string = ping_string[ping_string.find("= ") + 2:]
            ping_string = ping_string[:ping_string.find(" ")]
            ping_list = ping_string.split("/")
            # change str values in ping_list to ints
            ping_list = list(map(float, ping_list))
            ping_list = list(map(int, ping_list))

            if stats:
                print(Style.BRIGHT + Fore.BLUE + "Respond Server " + ping_subprocess[0][0].ljust(7) + " min/avg/max/mdev = \
    " + Fore.GREEN + str(ping_list), Fore.BLUE + "")
            ping_result.append(ping_subprocess[0])
            ping_result.append(ping_list)
            # logger.debug(ping_result)
            pinged_servers_list.append(ping_result)
    # sort by ping median average deviation
    if len(pinged_servers_list[0][1]) >= 4:
        # sort by Ping Avg and Median Deviation
        pinged_servers_list = sorted(pinged_servers_list, key=lambda item: (item[1][1], item[1][3]))
    else:
        # sort by Ping Avg
        pinged_servers_list = sorted(pinged_servers_list, key=lambda item: item[1][1])
    return pinged_servers_list


# Returns a list of servers (top servers) (e.g 5 best servers) to connect to.
def choose_best_servers(best_servers: List, stats: bool) -> List:
    best_servers_names = []

    # populate bestServerList
    for i in best_servers:
        best_servers_names.append(i[0][0])

    if stats:
        print("Top " + Fore.GREEN + str(len(best_servers)) + Fore.BLUE + " Servers with Best Ping Are: \
" + Fore.GREEN + str(best_servers_names) + Fore.BLUE)
        print(Style.RESET_ALL)
    return best_servers_names


def kill_all() -> None:
    logger.notice("Killing the running processes")

    root_access = root.verify_root_access("Root access needed to kill 'openvpn', 'openpyn', 'openpyn-management' processes")
    if root_access is False:
        root.obtain_root_access()

    kill_management_client()
    kill_vpn_processes()

    kill_openpyn_process()


def kill_vpn_processes() -> None:
    try:
        subprocess.check_output(["pgrep", "openvpn"], stderr=subprocess.DEVNULL)
        # when it returns "0", proceed
        logger.notice("Killing the running openvpn process")
        subprocess.check_output(["sudo", "killall", "openvpn"], stderr=subprocess.DEVNULL)
        time.sleep(1)
    except subprocess.CalledProcessError:
        # when Exception, the openvpn_processes issued non 0 result, "not found"
        pass


def kill_openpyn_process() -> None:
    try:
        subprocess.check_output(["pgrep", "openpyn"], stderr=subprocess.DEVNULL)
        # when it returns "0", proceed
        logger.notice("Killing the running openpyn process")
        subprocess.check_output(["sudo", "killall", "openpyn"], stderr=subprocess.DEVNULL)
    except subprocess.CalledProcessError:
        # when Exception, the openpyn_processes issued non 0 result, "not found"
        pass


def kill_management_client() -> None:
    # kill the management client if it is for some reason still alive
    try:
        subprocess.check_output(["pgrep", "openpyn-management"], stderr=subprocess.DEVNULL)
        # when it returns "0", proceed
        logger.notice("Killing the running openvpn-management process")
        subprocess.check_output(["sudo", "killall", "openpyn-management"], stderr=subprocess.DEVNULL)
        time.sleep(3)
    except subprocess.CalledProcessError:
        # when Exception, the openpyn-management_processes issued non 0 result, "not found"
        pass


def update_config_files() -> None:
    # temporary folder to download files in and change permissions to 666
    temp_folder = tempfile.mkdtemp()

    url = "https://downloads.nordcdn.com/configs/archives/servers/ovpn.zip"
    _, filename = url.rsplit("/", maxsplit=1)

    try:
        r = requests.head(url, stream=True)
        total = int(r.headers["content-length"])
    except requests.exceptions.RequestException:
        raise RuntimeError("Error while connecting to {}, Check Your Network Connection. \
forgot to flush iptables? (openpyn -x)".format(url))

    last_modified = r.headers["last-modified"]
    last_update_path = os.path.join(ovpn_folder, "last_update")
    if os.path.exists(last_update_path):
        with open(last_update_path, 'r') as fp:
            last_update = parsedate(fp.read())

        if last_update >= parsedate(last_modified):
            logger.info("Configuration files are up-to-date, skipping...")
            return

    r = requests.get(url, stream=True)
    f = io.BytesIO()
    chunk_size = 512

    with tqdm(total=total, unit="B", unit_scale=True, desc="Downloading {}".format(filename)) as pbar:
        for chunk in r.iter_content(chunk_size=chunk_size):
            if chunk:
                f.write(chunk)
                pbar.update(len(chunk))

    z = zipfile.ZipFile(f)
    total = sum(f.file_size for f in z.infolist())

    with tqdm(total=total, unit="B", unit_scale=True, desc="Extracting {}".format(filename)) as pbar:
        for file in z.infolist():
            z.extract(file, path=temp_folder)
            pbar.update(file.file_size)

    # change dir permissions so non root can delete/write them
    for root, dirs, files in os.walk(temp_folder):
        for dir in dirs:
            os.chmod(os.path.join(root, dir), 0o777)
        for file in files:
            # os.chmod(os.path.join(root, file), 0o666)
            pass

    # remove dirs, because non-root can't chmod if files/dirs were created by root
    subprocess.run(["rm", "-rf", os.path.join(ovpn_folder, "ovpn_tcp")])
    subprocess.run(["rm", "-rf", os.path.join(ovpn_folder, "ovpn_udp")])

    recusive_copy(temp_folder, ovpn_folder, 0o777)

    with open(os.path.join(ovpn_folder, "last_update"), 'w') as fp:
        fp.write(last_modified)
    os.chmod(os.path.join(ovpn_folder, "last_update"), 0o666)

    shutil.rmtree(temp_folder)


# Impliments recusive copy in python
def recusive_copy(source_path, destination_path, folder_permission):
    for dirpath, dirnames, filenames in os.walk(source_path):
        for dirname in dirnames:
            pass
            # src_folder_path = os.path.join(dirpath, dirname)
            # dst_path = os.path.join(prof, dirname)
        for filename in filenames:
            src_file_path = os.path.join(dirpath, filename)
            src_list = list(Path(src_file_path).parts)
            # remove first element '/' from the list
            src_list.pop(0)
            # find index of base folder in order to extract subfolder paths
            # these subfolder paths will be created in dest location then appended to
            # the full path of files ~/.mozilla/firefox/TEST/"extensions/uBlock0@raymondhill.net.xpi"
            base_folder_ends = len(list(Path(source_path).parts)) - 1

            # extract section after 'profile' out of '/home/user/privacy-fighter/profile/extensions/ext.xpi'
            src_list = src_list[base_folder_ends:]

            # now src_file would be e.g extensions/ext.xpi
            src_file = Path(*src_list)

            dst_file_path = os.path.join(destination_path, src_file)
            # print("file : ", src_file_path, dst_file_path)
            # print("Copying: ", src_file)
            # create parent directory
            if not os.path.exists(os.path.dirname(dst_file_path)):
                os.makedirs(os.path.dirname(dst_file_path))
                os.chmod(os.path.dirname(dst_file_path), folder_permission)
            shutil.copy(src_file_path, dst_file_path)


# Lists information about servers under the given criteria.
def display_servers(list_servers: str, port: str, area: str, p2p: bool, dedicated: bool, double_vpn: bool,
                    tor_over_vpn: bool, anti_ddos: bool, netflix: bool, location: float) -> None:
    servers_on_web = set()      # servers shown on the website

    # if list_servers was not a specific country it would be "all"
    json_res_list = api.get_data_from_api(
        country_code=list_servers, area=area, p2p=p2p, dedicated=dedicated,
        double_vpn=double_vpn, tor_over_vpn=tor_over_vpn, anti_ddos=anti_ddos,
        netflix=netflix, location=location)
    # logger.debug(json_res_list)

    if not json_res_list:
        raise RuntimeError("There are no servers that satisfy your criteria, please broaden your search.")

    print(Style.BRIGHT + Fore.BLUE + "The NordVPN Servers in", Fore.GREEN +
          list_servers.upper() + Fore.BLUE, end=" ")
    if area:
        print("Area", Fore.GREEN + area + Fore.BLUE, end=" ")
    if p2p:
        print("with " + Fore.GREEN + "p2p" + Fore.BLUE + " Support", end=" ")
    if dedicated:
        print("with " + Fore.GREEN + "dedicated" + Fore.BLUE + " Support", end=" ")
    if double_vpn:
        print("with " + Fore.GREEN + "double_vpn" + Fore.BLUE + " Support", end=" ")
    if tor_over_vpn:
        print("with " + Fore.GREEN + "tor_over_vpn" + Fore.BLUE + " Support", end=" ")
    if anti_ddos:
        print("with " + Fore.GREEN + "anti_ddos" + Fore.BLUE + " Support", end=" ")
    if netflix:
        print("with " + Fore.GREEN + "netflix" + Fore.BLUE + " Support", end=" ")
    print("Are:\n" + Style.RESET_ALL)

    # add server names to "servers_on_web" set
    for res in json_res_list:
        print("Server =", res["domain"][:res["domain"].find(".")], ", Load =", res["load"],
              ", Country =", res["country"], ", Features", res["categories"], "\n")
        servers_on_web.add(res["domain"][:res["domain"].find(".")])

    if not area:
        locations_in_country = locations.get_unique_locations(list_of_servers=json_res_list)
        print("The available Locations in country", list_servers.upper(), "are :")
        for eachLocation in locations_in_country:
            print(eachLocation[2])
        print("")

    if list_servers != "all" and not p2p and not dedicated and not double_vpn \
            and not tor_over_vpn and not anti_ddos and not netflix and not area:
        # else not applicable.
        print_latest_servers(list_servers=list_servers, port=port, server_set=servers_on_web)


def print_latest_servers(list_servers: str, port: str, server_set: Set) -> None:
    folder = "ovpn_{}".format(port)

    servers_in_files = set()      # servers from .ovpn files
    new_servers = set()   # new servers, not published on website yet, or taken down
    try:
        server_files_path = os.path.join(ovpn_folder, folder, list_servers)
        server_files = subprocess.check_output(
            "ls " + server_files_path + "*", shell=True)
    except subprocess.CalledProcessError:
        raise RuntimeError("The supplied Country Code is likely wrong or you just don't have \
its config files (In which case run 'sudo openpyn --update')")
    openvpn_files_str = str(server_files)
    openvpn_files_str = openvpn_files_str[2:-3]
    openvpn_files_list = openvpn_files_str.split("\\n")

    for server in openvpn_files_list:
        server_name = os.path.basename(server)
        servers_in_files.add(server_name.split(".")[0])

    for server in servers_in_files:
        if server not in server_set:
            new_servers.add(server)
    if new_servers:
        print("The following servers have not been listed on the nord's site yet, they usually are the fastest or dead.")
        print(new_servers)


def check_config_files() -> None:
    if not os.path.exists(ovpn_folder):
        raise RuntimeError("please run 'sudo openpyn --init' first. {} not found".format(ovpn_folder))


def get_network_interfaces() -> List:
    # find the network interfaces present on the system
    interfaces_details = []

    interfaces = subprocess.check_output("ls /sys/class/net", shell=True)
    interface_string = str(interfaces)
    interface_string = interface_string[2:-3]
    interfaces = interface_string.split("\\n")

    for interface in interfaces:
        interface_out = subprocess.check_output(["ip", "addr", "show", interface])
        interfaces_output = str(interface_out)
        ip_addr_out = interfaces_output[interfaces_output.find("inet") + 5:]
        ip_addr = ip_addr_out[:ip_addr_out.find(" ")]

        interfaces_output = interfaces_output[5:interfaces_output.find(">") + 1]
        interfaces_output = interfaces_output.replace(":", "").replace("<", "").replace(">", "")

        interface_output_list = interfaces_output.split(" ")
        if ip_addr != "":
            interface_output_list.append(ip_addr)
        interfaces_details.append(interface_output_list)
    return interfaces_details


def get_vpn_server_ip(server: str, port: str) -> str:
    # grab the ip address of VPN server from the config file
    vpn_config_file = os.path.join(ovpn_folder, "ovpn_{}".format(port), "{}.nordvpn.com.{}.ovpn").format(server, port)
    for i in range(2):
        try:
            with open(vpn_config_file, 'r') as openvpn_file:
                for line in openvpn_file:
                    if "remote " in line:
                        vpn_server_ip = line[7:]
                        vpn_server_ip = vpn_server_ip[:vpn_server_ip.find(" ")]
            return vpn_server_ip
        except FileNotFoundError:
            logger.notice("VPN configuration file for '{}' doesn't exist. auto downloading config files".format(server))
            update_config_files()
            continue
        else:
            raise RuntimeError("FileNotFoundError: Get the latest config files by running 'sudo openpyn --update'")


def uses_systemd_resolved() -> bool:
    # see https://www.freedesktop.org/software/systemd/man/systemd-resolved.service.html
    try:
        systemd_resolved_running = subprocess.call(
            ["systemctl", "is-active", "systemd-resolved"],
            stdout=subprocess.DEVNULL,
            stderr=subprocess.DEVNULL,
        ) == 0
    except FileNotFoundError:   # when OS doesn't find systemctl
        return False

    if not systemd_resolved_running:
        return False

    # systemd-resolved is running, good
    # however it's not enough, /etc/resolv.conf might be misconfigured and point at wrong place
    # better safe than sorry!

    stub_systemd_resolver = "127.0.0.53"  # seems to be hardcoded in systemd
    dns_servers = []
    with open("/etc/resolv.conf", "r") as f:
        import re
        ns_rgx = re.compile("nameserver (.*)")
        for line in f:
            m = ns_rgx.match(line)
            if m and m.groups:
                dns_servers.append(m.group(1))
    resolv_conf_managed = dns_servers == [stub_systemd_resolver]

    if resolv_conf_managed:
        return True

    # otherwise, something must be broken.. why is systemd-resolved running, yet resolv.conf still pointing somewhere else?
    # TODO test implications
    logger.warning("systemd-resolved is running, but resolv.conf contains %s, test if DNS leaks!", dns_servers)
    return True


def connect(server: str, port: str, silent: bool, skip_dns_patch: bool,
            openvpn_options: str, use_systemd_resolved: bool, use_resolvconf: bool, server_provider="nordvpn") -> None:
    detected_os = sys.platform
    if server_provider == "nordvpn":
        vpn_config_file = os.path.join(ovpn_folder, "ovpn_{}".format(port), "{}.nordvpn.com.{}.ovpn").format(server, port)
        # logger.debug("CONFIG FILE %s", vpn_config_file)
        if os.path.isfile(vpn_config_file) is False:
            logger.notice("VPN configuration file %s doesn't exist, \
don't worry running 'openpyn --update' for you :)", vpn_config_file)
            time.sleep(6)
            update_config_files()

    root_access = root.verify_root_access("Sudo credentials required to run 'openvpn'")
    if root_access is False:
        root.obtain_root_access()

    kill_management_client()
    kill_vpn_processes()   # kill existing OpenVPN processes

    if not silent:
        # notifications don't work with 'sudo'
        if detected_os == "linux" and root.running_with_sudo():
            logger.warning("Desktop notifications don't work when using 'sudo', run without it, \
when asked, provide the sudo credentials")
            subprocess.Popen("openpyn-management".split())
        else:
            subprocess.Popen("openpyn-management --do-notify".split())

    if not openvpn_options:
        openvpn_options = ""

    logger.success("CONNECTING TO SERVER " + server + " ON PORT " + port)

    if (use_systemd_resolved or use_resolvconf) and skip_dns_patch is False:  # Debian Based OS + do DNS patching
        try:
            if use_systemd_resolved:
                openvpn_options += " " + "--dhcp-option DOMAIN-ROUTE ."
                up_down_script = __basefilepath__ + "scripts/update-systemd-resolved.sh"
                logger.success("Your OS '%s' has systemd-resolve running, \
using it to update DNS Resolver Entries", detected_os)
            elif use_resolvconf:
                # tunnel DNS through VPN by changing /etc/resolv.conf using
                # "update-resolv-conf.sh" to change the DNS servers to NordVPN's.

                up_down_script = __basefilepath__ + "scripts/update-resolv-conf.sh"
                logger.success("Your OS '%s' Does have '/sbin/resolvconf', \
using it to update DNS Resolver Entries", detected_os)
            else:
                raise RuntimeError("Should not happen")

            def run_openvpn(*args):
                cmdline = [
                    "sudo", "openvpn",
                    "--redirect-gateway",
                    "--status", "{}/openvpn-status".format(log_folder), "30",
                    "--auth-retry", "nointeract",
                    "--config", vpn_config_file,
                    "--auth-user-pass", __basefilepath__ + "credentials",
                    "--script-security", "2",
                    "--up", up_down_script,
                    "--down", up_down_script,
                    "--down-pre",
                    *args,
                ] + openvpn_options.split()
                completed = subprocess.run(cmdline, check=True)

                # "sudo killall openvpn" - the default signal sent is SIGTERM
                # SIGTERM signal causes OpenVPN to exit gracefully - OpenVPN exits with 0 status

                if completed.returncode == 0:
                    raise SystemExit

            if silent:
                run_openvpn()
            else:
                run_openvpn(
                    "--management", "127.0.0.1", "7015",
                    "--management-up-down",
                )
        except subprocess.CalledProcessError as openvpn_err:
            # logger.debug(openvpn_err.output)
            if "Error opening configuration file" in str(openvpn_err.output):
                raise RuntimeError("Error opening config %s, make sure it exists, run 'openpyn --update'" % vpn_config_file)
        except KeyboardInterrupt:
            raise SystemExit
        except PermissionError:     # needed cause complains when killing sudo process
            raise SystemExit
    else:       # if not Debian Based or skip_dns_patch
        # if skip_dns_patch, do not touch etc/resolv.conf
        if skip_dns_patch is False:
            logger.warning("Your OS '%s' Does not have '/sbin/resolvconf'", detected_os)
            logger.notice("Manually applying patch to tunnel DNS through the VPN tunnel by modifying '/etc/resolv.conf'")
            subprocess.call(["sudo", __basefilepath__ + "scripts/manual-dns-patch.sh"])
        else:
            logger.warning("Not modifying '/etc/resolv.conf', DNS traffic likely won't go through the encrypted tunnel")

        try:
            def run_openvpn(*args):
                cmdline = [
                    "sudo", "openvpn",
                    "--redirect-gateway",
                    "--status", "{}/openvpn-status".format(log_folder), "30",
                    "--auth-retry", "nointeract",
                    "--config", vpn_config_file,
                    "--auth-user-pass", __basefilepath__ + "credentials",
                    *args,
                ] + openvpn_options.split()
                completed = subprocess.run(cmdline, check=True)

                # "sudo killall openvpn" - the default signal sent is SIGTERM
                # SIGTERM signal causes OpenVPN to exit gracefully - OpenVPN exits with 0 status

                if completed.returncode == 0:
                    raise SystemExit

            if silent:
                run_openvpn()
            else:
                run_openvpn(
                    "--management", "127.0.0.1", "7015",
                    "--management-up-down",
                )
        except subprocess.CalledProcessError as openvpn_err:
            # logger.debug(openvpn_err.output)
            if 'Error opening configuration file' in str(openvpn_err.output):
                raise RuntimeError("Error opening config %s, make sure it exists, run 'openpyn --update'" % vpn_config_file)
        except KeyboardInterrupt:
            raise SystemExit
        except PermissionError:     # needed cause complains when killing sudo process
            raise SystemExit


if __name__ == '__main__':
    sys.exit(main())<|MERGE_RESOLUTION|>--- conflicted
+++ resolved
@@ -479,7 +479,6 @@
 
             country_code = country_code.lower()
 
-<<<<<<< HEAD
             better_servers_list = find_better_servers(
                 country_code, area, max_load, top_servers, tcp, p2p,
                 dedicated, double_vpn, tor_over_vpn, anti_ddos, netflix, location, stats)
@@ -487,7 +486,7 @@
             if not better_servers_list:
                 logger.critical("There are no servers that satisfy your criteria, please broaden your search.")
                 return 1
-            pinged_servers_list = ping_servers(better_servers_list, pings, stats)
+            pinged_servers_list = ping_servers(better_servers_list, pings, sequential, stats)
             chosen_servers = choose_best_servers(pinged_servers_list, stats)
 
             # only clear/touch FW Rules if "-f" used, skip if "--test"
@@ -518,48 +517,6 @@
                     continue
 
                 connect(aserver, port, silent, skip_dns_patch, openvpn_options, use_systemd_resolved, use_resolvconf)
-=======
-            # keep trying to connect to new servers
-            for _ in range(3):
-                better_servers_list = find_better_servers(
-                    country_code, area, max_load, top_servers, tcp, p2p,
-                    dedicated, double_vpn, tor_over_vpn, anti_ddos, netflix, location, stats)
-                # if no servers under search criteria
-                if not better_servers_list:
-                    logger.critical("There are no servers that satisfy your criteria, please broaden your search.")
-                    return 1
-                pinged_servers_list = ping_servers(better_servers_list, pings, sequential, stats)
-                chosen_servers = choose_best_servers(pinged_servers_list, stats)
-
-                # connect to chosen_servers, if one fails go to next
-                for aserver in chosen_servers:
-                    if stats:
-                        print(Style.BRIGHT + Fore.BLUE + "Out of the Best Available Servers, Chose",
-                              (Fore.GREEN + aserver + Fore.BLUE) + "\n")
-
-                    # only clear/touch FW Rules if "-f" used, skip if "--test"
-                    if force_fw_rules and not test:
-                        touch_iptables_rules(aserver, port, skip_dns_patch, internally_allowed, internally_allowed_config, internally_allowed_config_json)
-
-                    if nvram:
-                        check_config_files()
-                        asus.run(aserver, nvram, "All", "adaptive", "Strict", tcp, test)
-                        logger.success("SAVED SERVER " + aserver + " ON PORT " + port + " TO NVRAM " + nvram)
-                        return 0
-
-                    if test:
-                        logger.success(
-                            "Simulation end reached, openpyn would have connected to server: "
-                            + aserver
-                            + " on port: "
-                            + port
-                            + " with 'silent' mode: "
-                            + str(silent).lower()
-                        )
-                        continue
-
-                    connect(aserver, port, silent, skip_dns_patch, openvpn_options, use_systemd_resolved, use_resolvconf)
->>>>>>> 89366f5c
         except RuntimeError as e:
             logger.critical(e)
             return 1
