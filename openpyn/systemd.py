import subprocess


def install_service():
    openpyn_options = input("Enter Openpyn options to be stored in systemd \
service file (/etc/systemd/system/openpyn.service, \
Default(Just Press Enter) is, uk : ") or "uk"
    update_service(openpyn_options)


def update_service(openpyn_options, run=False):
    print(openpyn_options)
    if "--silent" not in openpyn_options:
<<<<<<< HEAD
        openpyn_options += " --silent"
=======
        openpyn_options += " --silent "
    if "-f" in openpyn_options or "--force-fw-rules" in openpyn_options:
        kill_option = " --kill-flush"
    else:
        kill_option = " --kill"
>>>>>>> 509ec170
    openpyn_options = openpyn_options.replace("-d ", "")
    openpyn_options = openpyn_options.replace("--daemon", "")
    openpyn_options = openpyn_options.replace("openpyn ", "")
    openpyn_location = str(subprocess.check_output("which openpyn".split())) + " "
    openpyn_location = openpyn_location[2:-4]
    service_text = "[Unit]\nDescription=NordVPN connection manager\nWants=network-online.target\nAfter=network-online.target\nAfter=multi-user.target\n[Service]\nType=simple\nUser=root\nWorkingDirectory=/usr/share/openpyn/\nExecStartPre=/usr/bin/sleep 10\nExecStart=" + \
        openpyn_location + " " + openpyn_options + "\nExecStop=" + openpyn_location + kill_option + \
        "\nStandardOutput=syslog\nStandardError=syslog\n[Install]\nWantedBy=multi-user.target\n"

    with open("/etc/systemd/system/openpyn.service", "w+") as service_file:
        service_file.write(service_text)
        service_file.close()

    print("\nThe Following config has been saved in openpyn.service.",
          "You can Run it or/and Enable it with: 'sudo systemctl start openpyn',",
          "'sudo systemctl enable openpyn' \n\n", service_text)

    subprocess.run("systemctl daemon-reload".split())
    if run:
        print("Started Openpyn by running 'systemctl start openpyn'\n\
To check VPN status, run 'systemctl status openpyn'")
        subprocess.run("systemctl start openpyn".split())<|MERGE_RESOLUTION|>--- conflicted
+++ resolved
@@ -11,15 +11,11 @@
 def update_service(openpyn_options, run=False):
     print(openpyn_options)
     if "--silent" not in openpyn_options:
-<<<<<<< HEAD
-        openpyn_options += " --silent"
-=======
         openpyn_options += " --silent "
     if "-f" in openpyn_options or "--force-fw-rules" in openpyn_options:
         kill_option = " --kill-flush"
     else:
         kill_option = " --kill"
->>>>>>> 509ec170
     openpyn_options = openpyn_options.replace("-d ", "")
     openpyn_options = openpyn_options.replace("--daemon", "")
     openpyn_options = openpyn_options.replace("openpyn ", "")
