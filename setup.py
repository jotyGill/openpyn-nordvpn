--- conflicted
+++ resolved
@@ -24,12 +24,8 @@
     keywords=[
         'openvpn wrapper', 'nordvpn', 'nordvpn client', 'secure vpn',
         'vpn wrapper', 'private vpn', 'privacy'],
-<<<<<<< HEAD
-    install_requires=['requests', 'colorama', 'coloredlogs', 'verboselogs', 'jsonschema'],
-=======
     python_requires='>=3.5',
-    install_requires=['colorama', 'coloredlogs', 'requests', 'tqdm', 'verboselogs'],
->>>>>>> bb579007
+    install_requires=['colorama', 'coloredlogs', 'jsonschema', 'requests', 'tqdm', 'verboselogs'],
     tests_require=['pytest', 'mock'],
     platforms=['GNU/Linux', 'Ubuntu', 'Debian', 'Kali', 'CentOS', 'Arch', 'Fedora'],
     packages=setuptools.find_packages(),
